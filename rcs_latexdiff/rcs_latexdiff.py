--- conflicted
+++ resolved
@@ -12,7 +12,6 @@
 
 logger = logging.getLogger("rcs-latexdiff")
 
-
 def get_file(rcs, root_path, relative_path, commit, filename):
     # TODO docs path root and relative
     """ Process a File that includes
@@ -39,6 +38,7 @@
 
     for external_input in external_inputs:
 
+
         # For each external input, find the name of the file, read it and replace it in the original content
         input_name = re.search("\{(.*)\}", external_input).group(1)
 
@@ -61,7 +61,7 @@
     return file_content
 
 
-def exec_diff(old_filename, new_filename, diff_filename, latexdiff_args=""):
+def exec_diff(old_filename, new_filename, diff_filename):
     """ Exec Latexdiff
 
         :param old_filename:
@@ -76,7 +76,7 @@
 def exec_pdflatex(tex_filename, src_path):
     """
     Exect pdflatex
-
+    
     :param tex_filename: File name of the .tex to compile.
     :param src_path: Path from which pdflatex will be called (this should
         make most figures work).
@@ -89,50 +89,30 @@
 
     aux_filename = os.path.splitext(tex_filename)[0] + ".aux"
     pdf_filename = os.path.splitext(tex_filename)[0] + ".pdf"
-
-    # We enter the folder of the source to get proper relative paths to
+    
+    # We enter the folder of the source to get proper relative paths to 
     # figures
     starting_dir = os.getcwd()
-<<<<<<< HEAD
     os.chdir(src_path)
     
     # Run pdflatex and bibtex a bunch of times
     try:
         run_command("latexmk -pdf -output-directory={} {}".format(tex_path, tex_filename))
         logger.info("Ran latexmk on {} outputting to {}".format(tex_filename, tex_path))
-=======
-    if src_path != '':
-        os.chdir(src_path)
-
-    def single_run():
-        run_command("pdflatex -interaction nonstopmode -output-directory {} {}".format(tex_path, tex_filename))
-
-    # Run pdflatex and bibtex a bunch of times
-    try:
-        single_run()
-        single_run()
-
-        if os.path.isfile(aux_filename):
-            run_command("bibtex %s" % tex_filename)
-            run_command("bibtex %s" % aux_filename)
-        single_run()
-        single_run()
-        logger.info("Ran pdflatex and bibtex.")
->>>>>>> a6438a42
     except:
         logger.debug("Problem building pdf file.")
-
+    
     # Return to original directory
     os.chdir(starting_dir)
     return pdf_filename
-
-
+    
 def open_pdf(pdf_filename):
     """
     Opens the given file in the default PDF viewing program.
-
+    
     :param str pdf_filename: PDF file to open.
     """
+
     # Only the 'posix' case hase been tested...
     if sys.platform.startswith('darwin'):
         os_str = "Mac OS"
@@ -143,10 +123,10 @@
     elif os.name == 'posix':
         os_str = "Linux"
         with open('/dev/null') as output:
-            # When my pdf viewer closes, it spits out some errors or something I
+            # When my pdf viewer closes, it spits out some errors or something I 
             # don't care about, so make stderr not inherit from this thread.
             subprocess.Popen(('xdg-open', pdf_filename),stdout=output,stderr=subprocess.STDOUT)
-
+            
     logger.info("Opened in default {} PDF viewer: {}".format(os_str, pdf_filename))
 
 def make_diff(rcs, old_commit, new_commit, root_path, relative_path, src_filename, dst_filename, latexdiff_args):
@@ -198,35 +178,35 @@
 A tool to generate LaTeX Diff between two Revision
 Control System commits of a file, compile the resulting .tex, and
 display it."""
-
+    
     epilog = """\
 EXAMPLE USAGE:
-
+    
     rcs-latexdiff document.tex HEAD
         Display the latexdiff'd PDF of the current working version of
         document.tex compared to the HEAD of the Git repository.
-
+    
     rcs-latexdiff document.tex master adivsor
         Display the latexdiff'd PDF of the changes in the "advisor" branch
         compared to the master branch.
-
+        
     rcs-latexdiff --no-open -o /home/myself/thediff.tex git/repo/doc.tex HEAD^^ HEAD
-        Create (but don't open) the difference between the HEAD and the
-        grandparent of HEAD as /home/myself/thediff.pdf using the git
+        Create (but don't open) the difference between the HEAD and the 
+        grandparent of HEAD as /home/myself/thediff.pdf using the git 
         repo git/repo
-
+        
 """
-
+    
     parser = argparse.ArgumentParser(description=description, epilog=epilog, formatter_class=argparse.RawTextHelpFormatter)
 
     parser.add_argument('--dirty', action='store_false',
         dest='clean',
         help='Don\'t clean up files generated along the way (.aux, .log, etc).')
-
+        
     parser.add_argument('--no-pdf', action='store_false',
         dest='makepdf',
         help='Don\'t try to run pdflatex on the diff file.')
-
+        
     parser.add_argument('--no-open', action='store_false',
         dest='openpdf',
         help='Don\'t try to open the created pdf file.')
@@ -301,8 +281,10 @@
         apt-get install latexdiff
     MacPorts (OS X):
         sudo port install latexdiff
- """
+"""
         exit(1)
+
+
 
 
 def main():
@@ -328,7 +310,7 @@
         if not rcs.is_commit(root_path, commit) and commit is not None:
             logger.info("Commit does not exist: %s" % (commit))
             exit(1)
-
+            
     # Populate the default output file
     if args.output is None:
         dst_filename = os.path.join(root_path, relative_path, 'diff.tex')
@@ -346,19 +328,10 @@
     # Make the pdf
     if args.makepdf:
         pdf_filename = exec_pdflatex(dst_filename, os.path.join(root_path, relative_path))
-<<<<<<< HEAD
-    else:
-        pdf_filename = os.path.splitext(dst_filename)[0] + ".pdf"
-        
-    # Open the pdf
-    if args.openpdf:
-        open_pdf(pdf_filename)
-=======
 
         # Open the pdf
         if args.openpdf:
             open_pdf(pdf_filename)
->>>>>>> a6438a42
 
     # Clean output files
     if args.clean:
@@ -366,7 +339,7 @@
         clean_glob = glob.glob(os.path.splitext(dst_filename)[0] + '.*')
         keep_ext = 'pdf' if args.makepdf else 'tex'
         clean_glob = [f for f in clean_glob if f[-3:] != keep_ext]
-
+        
         clean_output_files(clean_glob)
 
 
